{-# LANGUAGE FlexibleContexts #-}
<<<<<<< HEAD
{-# OPTIONS_GHC -fno-warn-name-shadowing #-}
=======
>>>>>>> 16857cee

module Test.QuickCheck.DynamicLogic.Monad (
  DL,
  action,
  anyAction,
  anyActions,
  anyActions_,
  stopping,
  weight,
  getSize,
  getModelStateDL,
  assert,
  assertModel,
  monitorDL,
  forAllQ,
  forAllDL,
  forAllDL_,
  forAllMappedDL,
  forAllMappedDL_,
  forAllUniqueDL,
  withDLTest,
  DL.DynLogic,
  DL.DynLogicModel (..),
  DL.DynLogicTest (..),
  DL.TestStep (..),
  module Test.QuickCheck.DynamicLogic.Quantify,
) where

import Control.Applicative
import Control.Monad
import Data.Typeable
import Test.QuickCheck hiding (getSize)
import Test.QuickCheck.DynamicLogic qualified as DL
import Test.QuickCheck.DynamicLogic.Quantify
import Test.QuickCheck.StateModel

-- | The `DL` monad provides a nicer interface to dynamic logic formulae than the plain API.
--   It's a continuation monad producing a `DL.DynFormula` formula, with a state component threaded
--   through.
newtype DL s a = DL {unDL :: s -> (a -> s -> DL.DynFormula s) -> DL.DynFormula s}
  deriving (Functor)

instance Applicative (DL s) where
  pure x = DL $ \s k -> k x s
  (<*>) = ap

instance Monad (DL s) where
  return = pure
  DL h >>= j = DL $ \s k -> h s $ \x s1 -> unDL (j x) s1 k

action :: (Show a, Typeable a, Eq (Action s a)) => Action s a -> DL s ()
action cmd = DL $ \_ k -> DL.after cmd $ k ()

anyAction :: DL s ()
anyAction = DL $ \_ k -> DL.afterAny $ k ()

anyActions :: Int -> DL s ()
anyActions n =
  stopping
    <|> pure ()
    <|> (weight (fromIntegral n) >> anyAction >> anyActions n)

-- average number of actions same as average length of a list
anyActions_ :: DL s ()
anyActions_ = do
  n <- getSize
  anyActions (n `div` 2 + 1)

stopping :: DL s ()
stopping = DL $ \s k -> DL.toStop (k () s)

weight :: Double -> DL s ()
weight w = DL $ \s k -> DL.weight w (k () s)

getSize :: DL s Int
getSize = DL $ \s k -> DL.withSize $ \n -> k n s

getModelStateDL :: DL s s
getModelStateDL = DL $ \s k -> k s s

errorDL :: String -> DL s a
errorDL name = DL $ \_ _ -> DL.errorDL name

-- | Fail if the boolean is @False@.
--
--   Equivalent to
--
-- @
-- assert msg b = unless b (fail msg)
-- @
assert :: String -> Bool -> DL s ()
assert name b = if b then return () else errorDL name

assertModel :: String -> (s -> Bool) -> DL s ()
assertModel name p = assert name . p =<< getModelStateDL

monitorDL :: (Property -> Property) -> DL s ()
monitorDL f = DL $ \s k -> DL.monitorDL f (k () s)

-- | Generate a random value using the given `Quantification` (or list/tuple of quantifications).
--   Generated values will only shrink to smaller values that could also have been generated.
forAllQ :: Quantifiable q => q -> DL s (Quantifies q)
forAllQ q = DL $ \s k -> DL.forAllQ q $ \x -> k x s

instance Alternative (DL s) where
  empty = DL $ \_ _ -> DL.ignore
  DL h <|> DL j = DL $ \s k -> h s k DL.||| j s k

instance MonadFail (DL s) where
  fail = errorDL

runDL :: s -> DL s () -> DL.DynFormula s
runDL s dl = unDL dl s $ \_ _ -> DL.passTest

forAllUniqueDL ::
  (DL.DynLogicModel s, Testable a) =>
  Int ->
  s ->
  DL s () ->
  (Actions s -> a) ->
  Property
<<<<<<< HEAD
forAllUniqueDL nextVar initialState d prop = DL.forAllUniqueScripts nextVar initialState (runDL initialState d) prop
=======
forAllUniqueDL nextVar initState d = DL.forAllUniqueScripts nextVar initState (runDL initState d)
>>>>>>> 16857cee

forAllDL ::
  (DL.DynLogicModel s, Testable a) =>
  DL s () ->
  (Actions s -> a) ->
  Property
<<<<<<< HEAD
forAllDL d prop = DL.forAllScripts (runDL initialState d) prop
=======
forAllDL d = DL.forAllScripts (runDL initialState d)
>>>>>>> 16857cee

forAllDL_ ::
  (DL.DynLogicModel s, Testable a) =>
  DL s () ->
  (Actions s -> a) ->
  Property
<<<<<<< HEAD
forAllDL_ d prop = DL.forAllScripts_ (runDL initialState d) prop
=======
forAllDL_ d = DL.forAllScripts_ (runDL initialState d)
>>>>>>> 16857cee

forAllMappedDL ::
  (DL.DynLogicModel s, Testable a, Show rep) =>
  (rep -> DL.DynLogicTest s) ->
  (DL.DynLogicTest s -> rep) ->
  (Actions s -> srep) ->
  DL s () ->
  (srep -> a) ->
  Property
forAllMappedDL to from fromScript d prop =
  DL.forAllMappedScripts to from (runDL initialState d) (prop . fromScript)

forAllMappedDL_ ::
  (DL.DynLogicModel s, Testable a, Show rep) =>
  (rep -> DL.DynLogicTest s) ->
  (DL.DynLogicTest s -> rep) ->
  (Actions s -> srep) ->
  DL s () ->
  (srep -> a) ->
  Property
forAllMappedDL_ to from fromScript d prop =
  DL.forAllMappedScripts_ to from (runDL initialState d) (prop . fromScript)

withDLTest :: (DL.DynLogicModel s, Testable a) => DL s () -> (Actions s -> a) -> DL.DynLogicTest s -> Property
<<<<<<< HEAD
withDLTest d prop test = DL.withDLScriptPrefix (runDL initialState d) prop test
=======
withDLTest d = DL.withDLScriptPrefix (runDL initialState d)
>>>>>>> 16857cee
<|MERGE_RESOLUTION|>--- conflicted
+++ resolved
@@ -1,8 +1,4 @@
 {-# LANGUAGE FlexibleContexts #-}
-<<<<<<< HEAD
-{-# OPTIONS_GHC -fno-warn-name-shadowing #-}
-=======
->>>>>>> 16857cee
 
 module Test.QuickCheck.DynamicLogic.Monad (
   DL,
@@ -124,33 +120,21 @@
   DL s () ->
   (Actions s -> a) ->
   Property
-<<<<<<< HEAD
-forAllUniqueDL nextVar initialState d prop = DL.forAllUniqueScripts nextVar initialState (runDL initialState d) prop
-=======
 forAllUniqueDL nextVar initState d = DL.forAllUniqueScripts nextVar initState (runDL initState d)
->>>>>>> 16857cee
 
 forAllDL ::
   (DL.DynLogicModel s, Testable a) =>
   DL s () ->
   (Actions s -> a) ->
   Property
-<<<<<<< HEAD
-forAllDL d prop = DL.forAllScripts (runDL initialState d) prop
-=======
 forAllDL d = DL.forAllScripts (runDL initialState d)
->>>>>>> 16857cee
 
 forAllDL_ ::
   (DL.DynLogicModel s, Testable a) =>
   DL s () ->
   (Actions s -> a) ->
   Property
-<<<<<<< HEAD
-forAllDL_ d prop = DL.forAllScripts_ (runDL initialState d) prop
-=======
 forAllDL_ d = DL.forAllScripts_ (runDL initialState d)
->>>>>>> 16857cee
 
 forAllMappedDL ::
   (DL.DynLogicModel s, Testable a, Show rep) =>
@@ -175,8 +159,4 @@
   DL.forAllMappedScripts_ to from (runDL initialState d) (prop . fromScript)
 
 withDLTest :: (DL.DynLogicModel s, Testable a) => DL s () -> (Actions s -> a) -> DL.DynLogicTest s -> Property
-<<<<<<< HEAD
-withDLTest d prop test = DL.withDLScriptPrefix (runDL initialState d) prop test
-=======
-withDLTest d = DL.withDLScriptPrefix (runDL initialState d)
->>>>>>> 16857cee
+withDLTest d = DL.withDLScriptPrefix (runDL initialState d)