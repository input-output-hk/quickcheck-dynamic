--- conflicted
+++ resolved
@@ -44,7 +44,6 @@
     -Wredundant-constraints -Widentities
 
 library
-<<<<<<< HEAD
     import: lang
     hs-source-dirs: src
     exposed-modules:
@@ -85,40 +84,4 @@
         tasty-quickcheck -any,
         io-classes,
         io-sim,
-        mtl
-=======
-  import:          lang
-  hs-source-dirs:  src
-  exposed-modules:
-    Test.QuickCheck.DynamicLogic
-    Test.QuickCheck.DynamicLogic.CanGenerate
-    Test.QuickCheck.DynamicLogic.Monad
-    Test.QuickCheck.DynamicLogic.Quantify
-    Test.QuickCheck.DynamicLogic.SmartShrinking
-    Test.QuickCheck.DynamicLogic.Utils
-    Test.QuickCheck.StateModel
-
-  build-depends:
-    , base        >=4.7 && <5
-    , QuickCheck
-    , random
-
-  ghc-options:     -Werror
-
-test-suite quickcheck-dynamic-test
-  import:         lang
-  type:           exitcode-stdio-1.0
-  main-is:        Spec.hs
-  hs-source-dirs: test
-  other-modules:
-    Spec.DynamicLogic.Registry
-    Spec.DynamicLogic.RegistryModel
-
-  ghc-options:    -rtsopts -threaded
-  build-depends:
-    , base                >=4.7 && <5
-    , QuickCheck
-    , quickcheck-dynamic
-    , tasty
-    , tasty-quickcheck
->>>>>>> 16857cee
+        mtl